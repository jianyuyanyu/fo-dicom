--- conflicted
+++ resolved
@@ -1,20 +1,12 @@
 ﻿using System;
 using System.Globalization;
-<<<<<<< HEAD
-using System.Runtime.Serialization;
-=======
 
->>>>>>> 35d4f42d
 using Dicom.Imaging.Mathematics;
 
 namespace Dicom {
 	/// <summary>
 	/// DICOM Tag
 	/// </summary>
-<<<<<<< HEAD
-	[DataContract]
-=======
->>>>>>> 35d4f42d
 	public sealed partial class DicomTag : IFormattable, IEquatable<DicomTag>, IComparable<DicomTag>, IComparable {
 		public readonly static DicomTag Unknown = new DicomTag(0xffff, 0xffff);
 
@@ -32,16 +24,11 @@
 			PrivateCreator = privateCreator;
 		}
 
-<<<<<<< HEAD
-        [DataMember]
-=======
->>>>>>> 35d4f42d
 		public ushort Group {
 			get;
 			private set;
 		}
 
-        [DataMember]
 		public ushort Element {
 			get;
 			private set;
@@ -55,7 +42,6 @@
 			get { return Group.IsOdd(); }
 		}
 
-        [DataMember]
 		public DicomPrivateCreator PrivateCreator {
 			get;
 			internal set;
