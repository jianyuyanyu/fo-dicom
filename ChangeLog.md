#### 5.1.0 (TBD)
* Fix reading of DICOM files with extra tags in File Meta Information (#1376)
* Allow accessing person name components for empty items (#1405)
* Fix sending more DICOM requests over an existing association where a request previously timed out (#1396)
* Improve throughput of DicomClient when more requests are added mid-flight (#1396)
* Fix race-condition where Dicom clients could be accepted for connection before the server was fully configured (#1398)
* Fix overwriting of Lossy Compression ratio tag (#1400)
* Fix DicomClientFactory logger name (#1429)
* Fix DicomJsonConverter deserialization to handle invalid private creator item (#1445)
* Improve performance and reduce memory usage when opening DICOM files (#1414)
* Fix rendering of XA/XRF images that include a modality LUT sequence (#1442)
* Fix incorrect conversion of some decimal strings (#1454)
* Disabled dataset validation on `DicomFile.Clone()` (#1465)
* Fix reading of Confidentiality Profile Attributes from standard (led to missing Clean Graphics option) (#1212) 
<<<<<<< HEAD
* Fix DicomJsonConverter has different behavior than DicomReader/Writer (#1451)
=======
* **Breaking change**: Updated DICOM Dictionary to 2022d. Several DicomTag constant names changed to singular name from plural form (#1469)
* Added support for DICOM supplement 225, Multi-Fragment video transfer syntax (#1469)
>>>>>>> e48e1857

#### 5.0.3 (2022-05-23)
* **Breaking change**: subclasses of DicomService will have to pass an instance of DicomServiceDependencies along to the DicomService base constructor. This replaces the old LogManager / NetworkManager / TranscoderManager dependencies. (Implemented in the context of #1291)
* **Breaking change**: subclasses of DicomServer will have to pass an instance of DicomServerDependencies along to the DicomServer base constructor. This replaces the old NetworkManager / LogManager dependencies. (Implemented in the context of #1291)
* **Breaking change**: DicomClient no longer has a NetworkManager, LogManager or TranscoderManager, these are to be configured via dependency injection. (Implemented in the context of #1144)
* Update to DICOM Standard 2022b
* Added option `numberSerializationMode` to `JsonDicomConverter` that allows different modes for serializing DS/IS/UV/SV DICOM items, including handling of invalid values (#1354 & #1362)
* Added an extension to get a DateTimeOffset respecting the timezone info in the dataset (#1310)
* Fixed bug where anonymization threw an exception if a DicomTag of VR UI contained no value (#1308)
* Catch exception in logmessage, to avoid making the application crash because of logging (#1288)
* Fixed StreamByteBuffer to read an internally buffered stream completely (#1313)
* Optimize performance and reduce memory allocations in network layer (#1291)
* Fixed bug where disposal of DicomService could throw an exception if the buffered write stream still had content (#1319)
* Improve handling of dropped connections (#1332)
* Add new API for expert DICOM client connections/associations. This new API gives full control over the connection, association and requests when sending DICOM requests (#1144)
* Rewrite "DicomClient" based on the new advanced API. The state based implementation is gone. The public API has remained the same. (#1144)
* Ignore empty VOI LUT and Modality LUT Sequence (#1369)
* Validate calling AE and called AE length when creating a DicomClient (#1323)
* Improve handling of WSI creation: faster offset table calucation and a naming of temp files to allow more than 64.000.
* Change: DicomAnonymizer private fields and methods changed to protected so they can be used in subclasses, made instance methods virtual so they can be overridden in subclasses
* Fix VR's SV and UV VR Length field (#1386)

#### 5.0.2 (2022-01-11)
* Update to DICOM Standard 2021e
* Fix issue where opening a DICOM file from a stream writes too much data when saving it again (#1264)
* Add possibility to read from streams without `Seek` like `BrowserFileStream` (#1218)
* Add method to convert an array of DicomDatasets into a json string (#1271)
* Improved bilinear interpolation
* Fix issue where sending a deflated DICOM file via C-STORE was sent inflated, causing errors (#1283) 
* Optimize performance and reduce memory allocations in network layer (#1267 and #1273)
* Enhance Association Request Timeout (#1284)
* Do not change target encoding for strings that are not encoded (#1301)

#### 5.0.1 (2021-11-11)

* Add generated API documentation for versions 4 and 5
* Fix IO Exception with >2GB images (#1148)
* Bug fix: Correct Source PDU Field in Association Abort Request (#984)
* Bug fix: Correct Person Name VR Json model (#1235)
* Vulnerability fix: Use secure version of `System.Text.Encodings.Web` package (#1223) 
* Change: `DicomFile.Open` now throws a `DicomFileException` if the file size is less than 132 bytes (#641)
* Add XML documentation to nuget package
* Change: Trying to add a DICOM element with invalid group ID to DICOM meta information now throws `DicomDataException` (#750)
* Bug fix: Prevent DicomJsonConverter from consuming root end object token (#1251)
* Add missing handling of UV, SV and OV in DicomDatasetReaderObserver.OnElement
* Drastically reduce memory consumption when saving a DICOM file
* Fix rendering of single color image

#### 5.0.0 (2021-09-13)

* Update to DICOM Standard 2021b (#1189)
* New helper classes to build up a volume from a stack and calculate stacks/slices out of this volume in arbitrary orientation
* Optional parameter in DicomFile.Open methods to define the limit of large object size (#958)
* Add initial support for code extensions (#43)
* Add possibility to register additional encodings via `DicomEncoding.RegisterEncoding()` 
* Do not validate VM for VRs OF, OL and OV (#1186)
* Add possibility to add values for the VRs UV, SV and OV
* Log warning messages on decoding errors (#1200)
* Bug fix: Anonymizer not parsing items in sequences (#1202)
* Fix anonymization of string values in private tags with VR UN

#### 5.0.0-alpha5 (2021-05-25)

* Add missing properties to IDicomClient interface (#1171)
* Fix unintended breaking change, where StringValue of tags with length 0 returned null, but should return string.empty.
* Be more tolerant to recognize Encoding by ignoring the difference of underscore and space.
* JsonDicom supports some VRs as number as well as as string. (#1161)
* Fix anonymizing private tags with explicit transfer syntax (#1181)
* Internal calculation of pixel values are done as double instead of int to avoid consequential errors when calculating (#1153)
* Fix: DicomDirectory did throw exception on calling constructor with no parameters (#1176)

#### 5.0.0-alpha4 (2021-03-01)

* Bug fix: No DICOM charset found for GB18030 in .NET Core (#1125)
* NLogManager constructor should be public (#1136)
* Update to DICOM Standard 2020e (#1132)
* Use Color32 instead of System.Drawing.Color (#1140)
* FrameGeometry is enhanced so that it also works for DX, CR or MG images. (#1138)
* DicomServerFactory missed the method overload to pass the userState object
* Private Creator UN tags are converted to LO (#1146)
* Bug fix: Ensure timeout detection can never stop prematurely
* Fix parsing of datasets with a final SequenceDelimiterItem at the end. (#1157)


#### 5.0.0-alpha3 and prior (2020-11-01)

##### Changes:

* There is only one library built in NetStandard 2.0 *fo-dicom.core*.*
* Use `Microsoft.Extensions.DependencyInjection`. There is an extension method to `IServiceCollection.AddDefaultDicomServices()` to add all default implementations for the required interfaces.
  * *IFileReferenceFactory:* creates a `IFileReference` instance. Is used internally whenever a Reference to a file is created.
  * *IImageManager:* creates a `IImage` instance. Default is `RawImageManager`, that returns a byte array. call  `IServiceCollection.UseImageManager<MyImageManager>()` to register an other implementation.
  * *ITranscoderManager:* manages the codecs, used by `DicomTranscoder`. Call `IServiceCollection.useTranscoderManager<MyTranscoderManager>()` to register an other implementation.
  * *ILogManager:* creates a concrete implementation of `ILogger`.
  * *INetworkManager:* creates a listner, opens streams or checks connection status.
  * *IDicomClientFactory:* is responsible to return an `IDicomClient` instance. This may be a new instance everytime or a reused instance per host or whateever.
  * *IDicomServerFactory:* creates server instances, manages available ports, etc.
* If there is no DI container provided, fo-dicom creates its own internally. To configure it, call `new DicomSetupBuilder().RegisterServices(s => ...).Build();`
  There are extension methods for this DicomSetupBuilder like `.SkipValidation()` or `SetDicomServiceLogging(logDataPdus, log DimseDataset)`.
  The new interface `IServiceProviderHost` manages, if there is an internal ServiceProvider or if to use a given Asp.Net Service Provider.
* DicomServer uses DI to create the instances of your `DicomService`. You can use constructor injection there.
* Make server providers asynchronous
* A new class `DicomClientOptions` holds all the options of a DicomClient to be passed instead of the huge list of parameters.
* `DicomServerRegistration` manages the started servers per IP/Port.
* Some little memory consumption emprovements in IByteBuffer classes.
* new methods in `IByteBuffer` to directly manipulate/use the data instead of copying it around multiple times.
* Include Json serialization/deserialization directly into *fo-dicom.core* based on `System.Text.Json`.
* Text encoding is now handled when a string is written into a network- or file-stream.
* Switch to IAsyncEnumerator using Microsoft.Bcl.AsyncInterfaces. LanguageVersion is set to 8.0. 
* internal: SCU now sends two presentation context per CStoreRequest: one with the original TS and one with the additional and the mandatory ImplicitLittleEndian. So the chance is higher to send the file without conversion. (#1048)
* Optimize DicomTag.GetHashCode()
* Bug fix: Prevent special characters in association requests from crashing Fellow Oak DICOM (#1104)
* Make DicomService more memory efficient. Use existing streams in PDU and do not create new Memorystreams for every PDU. (#1091)

##### Breaking changes:

* namespace changed from `Dicom` to `FellowOakDicom`
* `IOManager` is removed. Instead of calling `IOManager.CreateFileReference(path)` now directly create a new instance `new Filereference(path)`. The same is true for `DirecotryReference`.
* In general: all *Manager classes with their static `.SetImplementation` initializers have been replaced by Dependency Injection.
* By default there is only `RawImageManager` implementation for `IImageManager`. To have `WinFormsImageManager` or `WPFImageManager` you have to reference the package *fo-dicom.Imaging.Desktop*. To use `ImageSharpImageManager` you have to reference *fo-dicom.Imaging.ImageSharp*.
* There are only asynchronous server provider interfaces. All synchronous methods have been replaced by asynchronous.
* Instances of `DicomClient` and `DicomServer` are not created directly, but via a `DicomClientFactory` or a `DicomServerFactory`.
  If you are in a "DI-Environment" like Asp.Net, then inject a `IDicomClientFactory` instance and use this to create a DicomClient. otherwise call `DicomClientFactory.CreateDicomClient(...)`.  This is a wrapper around accessing the internal DI container , getting the registered IDicomClientFactory and then calling this. So this is more overhead.
* DicomServiceOptions cannot be passed as parameter to DicomServer constructor/factory any more, but the values of options have to be set to the created instance of DicomServer.
* Classes `DicomFileReader`, `DicomReader`, `DicomReaderCallbackObserver` etc are now internal instead of public, because the resulting Datasets are wrong/inconsistent and need further changes. Therefore its usage is dangerous for users. (#823)
* Removed obsolete methods/classes/properties
  * `DicomValidation.AutoValidation`: Call `DicomSetupBuilder.SkipValidation()` instead.
  * `Dicom.Network.DicomClient`: use `FellowOakDicom.Network.Client.DicomClient` instead.
  * `Dicom.Network.IDicomServiceUser`: use `IDicomClientConnection` instead.
  * `ChangeTransferSyntax(..)` extension methods for `DicomFile` and `DicomDataset`: use the method `Clone(..)` instead.
  * `DicomDataset.Get<T>`: use `GetValue`, `GetValues`, `GetSingleValue` or `GetSequence` instead.
  * `DicomDataset.AddOrUpdatePixelData`:  use `DicomPixelData.AddFrame(IByteBuffer)` to add pixel data to underlying dataset.
  * `DicomUID.Generate(name)`: use `DicomUID.Generate()` instead.
  * `DicomUID.IsValid(uid)`: use `DicomUID.IsValidUid(uid)` instead.
  * `DicomUIDGenerator.Generate()` and `DicomUIDGenerator.GenerateNew()`: use `DicomUIDGenerator.GenerateDerivedFromUUID()`
  * `DicomImage.Dataset`, `DicomImage.PixelData` and `DicomImage.PhotometricInterpretation`: do not load the DicomImage directly from filename if you also need access to the dataset, but load the DicomDataset from file first and then construct the DicomImage from this loaded DicomDataset. Then you can access both.
* DicomStringElement and derived classes do not have the "encoding" parameter in constructor, that takes a string-value
* DicomDataset.Add(OrUpdate) does not take an "encoding" parameter any more, instead the DicomDataset has a property `TextEncodings`, that is applied to all string-based tags.
* in update to DICOM2020e the keywords, that are provided by Nema, are used. therefore some DicomUID-Names changed.

   <|MERGE_RESOLUTION|>--- conflicted
+++ resolved
@@ -12,12 +12,9 @@
 * Fix incorrect conversion of some decimal strings (#1454)
 * Disabled dataset validation on `DicomFile.Clone()` (#1465)
 * Fix reading of Confidentiality Profile Attributes from standard (led to missing Clean Graphics option) (#1212) 
-<<<<<<< HEAD
 * Fix DicomJsonConverter has different behavior than DicomReader/Writer (#1451)
-=======
 * **Breaking change**: Updated DICOM Dictionary to 2022d. Several DicomTag constant names changed to singular name from plural form (#1469)
 * Added support for DICOM supplement 225, Multi-Fragment video transfer syntax (#1469)
->>>>>>> e48e1857
 
 #### 5.0.3 (2022-05-23)
 * **Breaking change**: subclasses of DicomService will have to pass an instance of DicomServiceDependencies along to the DicomService base constructor. This replaces the old LogManager / NetworkManager / TranscoderManager dependencies. (Implemented in the context of #1291)
