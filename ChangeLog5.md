--- conflicted
+++ resolved
@@ -1,11 +1,8 @@
 #### 5.0.4 (TBD)
 * Fix reading of DICOM files with extra tags in File Meta Information (#1376)
-<<<<<<< HEAD
 * Allow accessing person name components for empty items (#1405)
-=======
 * Fix race-condition where Dicom clients could be accepted for connection before the server was fully configured (#1398)
 * Fix overwriting of Lossy Compression ratio tag (#1400)
->>>>>>> 9f51c106
 
 #### 5.0.3 (2022-05-23)
 * **Breaking change**: subclasses of DicomService will have to pass an instance of DicomServiceDependencies along to the DicomService base constructor. This replaces the old LogManager / NetworkManager / TranscoderManager dependencies. (Implemented in the context of #1291)
