--- conflicted
+++ resolved
@@ -77,8 +77,7 @@
 
             var clientOptions = _defaultClientOptions.Value.Clone();
             var serviceOptions = _defaultServiceOptions.Value.Clone();
-<<<<<<< HEAD
-            var logger = _logManager.GetLogger("Dicom.Network");
+            var logger = _logManager.GetLogger("FellowOakDicom.Network");
             var networkStreamCreationOptions = new NetworkStreamCreationOptions
             {
                 Host = host,
@@ -88,9 +87,6 @@
                 NoDelay = serviceOptions.TcpNoDelay,
                 TlsOptions = new DicomClientTlsOptions()
             };
-=======
-            var logger = _logManager.GetLogger("FellowOakDicom.Network");
->>>>>>> f859915e
 
             return new DicomClient(networkStreamCreationOptions, callingAe, calledAe, clientOptions, serviceOptions, logger, _advancedDicomClientConnectionFactory);
         }
