﻿// Copyright (c) 2012-2021 fo-dicom contributors.
// Licensed under the Microsoft Public License (MS-PL).

using FellowOakDicom.Log;
using Microsoft.Extensions.DependencyInjection;
using System;
using System.Collections.Generic;
using System.Linq;
using System.Text;
using System.Threading;
using System.Threading.Tasks;

namespace FellowOakDicom.Network
{

    /// <summary>
    /// Representation of a DICOM server.
    /// </summary>
    /// <typeparam name="T">DICOM service that the server should manage.</typeparam>
    public class DicomServer<T> : IDicomServer<T> where T : DicomService, IDicomServiceProvider
    {
        #region FIELDS
        
        private readonly INetworkManager _networkManager;
        
        private readonly ILogManager _logManager;

        private readonly List<RunningDicomService> _services;

        private readonly CancellationTokenSource _cancellationSource;       

        private readonly CancellationToken _cancellationToken;

        private string _ipAddress;

        private int _port;

        private ILogger _logger;

        private object _userState;

        private string _certificateName;

        private Encoding _fallbackEncoding;

        private bool _isIpAddressSet;

        private bool _isPortSet;

        private bool _wasStarted;

        private bool _disposed;

<<<<<<< HEAD
        private readonly FellowOakDicom.Tools.AsyncManualResetEvent _hasServicesFlag;

        private readonly FellowOakDicom.Tools.AsyncManualResetEvent _hasNonMaxServicesFlag;
=======
        private readonly AsyncManualResetEvent _hasServicesFlag;
        private readonly AsyncManualResetEvent _hasNonMaxServicesFlag;
>>>>>>> fac7551b

        #endregion

        #region CONSTRUCTORS

        /// <summary>
        /// Initializes an instance of the <see cref="DicomServer{T}"/> class.
        /// </summary>
        public DicomServer(DicomServerDependencies dependencies)
        {
            _networkManager = dependencies.NetworkManager ?? throw new ArgumentNullException(nameof(dependencies.NetworkManager));
            _logManager = dependencies.LogManager ?? throw new ArgumentNullException(nameof(dependencies.LogManager));

            _cancellationSource = new CancellationTokenSource();
            _cancellationToken = _cancellationSource.Token;
            _services = new List<RunningDicomService>();

            IsListening = false;
            Exception = null;

            _isIpAddressSet = false;
            _isPortSet = false;
            _wasStarted = false;

            _disposed = false;

            _hasServicesFlag = new FellowOakDicom.Tools.AsyncManualResetEvent(false);
            _hasNonMaxServicesFlag = new FellowOakDicom.Tools.AsyncManualResetEvent(true);
        }

        #endregion

        #region PROPERTIES

        /// <inheritdoc />
        public virtual string IPAddress
        {
            get => _ipAddress;
            protected set
            {
                if (_isIpAddressSet && !string.Equals(_ipAddress, value, StringComparison.OrdinalIgnoreCase))
                {
                    throw new DicomNetworkException($"IP Address cannot be set twice. Current value: {_ipAddress}");
                }

                _ipAddress = value;
                _isIpAddressSet = true;
            }
        }

        /// <inheritdoc />
        public virtual int Port
        {
            get => _port;
            protected set
            {
                if (_isPortSet && _port != value)
                {
                    throw new DicomNetworkException($"Port cannot be set twice. Current value: {_port}");
                }

                _port = value;
                _isPortSet = true;
            }
        }

        /// <inheritdoc />
        public bool IsListening { get; protected set; }

        /// <inheritdoc />
        public Exception Exception { get; protected set; }

        public DicomServiceOptions Options { get; private set; }

        /// <inheritdoc />
        public ILogger Logger
        {
            get => _logger ?? (_logger = _logManager.GetLogger("FellowOakDicom.Network"));
            set => _logger  = value;
        }

        /// <inheritdoc />
        public IServiceScope ServiceScope { get; set; }

        /// <inheritdoc />
        public DicomServerRegistration Registration { get; set; }

        /// <summary>
        /// Gets the number of clients currently connected to the server.
        /// </summary>
        /// <remarks>Included for testing purposes only.</remarks>
        internal int CompletedServicesCount
        {
            get
            {
                lock (_services)
                {
                    return _services.Count(service => service.Task.IsCompleted);
                }
            }
        }
        
        /// <summary>
        /// Gets whether the list of services contains the maximum number of services or not.
        /// </summary>
        private bool IsServicesAtMax
        {
            get
            {
                var maxClientsAllowed = Options.MaxClientsAllowed;
                if (maxClientsAllowed <= 0)
                    return false;

                lock (_services)
                {
                    return _services.Count >= maxClientsAllowed;
                }
            }
        }

        #endregion

        #region METHODS

        /// <inheritdoc />
        public virtual Task StartAsync(string ipAddress, int port, string certificateName, Encoding fallbackEncoding,
            DicomServiceOptions options, object userState)
        {
            if (_wasStarted)
            {
                throw new DicomNetworkException("Server has already been started once, cannot be started again.");
            }
            _wasStarted = true;

            IPAddress = string.IsNullOrEmpty(ipAddress?.Trim()) ? NetworkManager.IPv4Any : ipAddress;
            Port = port;

            Options = options;

            _userState = userState;
            _certificateName = certificateName;
            _fallbackEncoding = fallbackEncoding;

            return Task.WhenAll(ListenForConnectionsAsync(), RemoveUnusedServicesAsync());
        }

        /// <inheritdoc />
        public virtual void Stop()
        {
            if (!_cancellationSource.IsCancellationRequested)
            {
                _cancellationSource.Cancel();
            }
        }

        /// <inheritdoc />
        public void Dispose() => Dispose(true);

        /// <summary>
        /// Execute the disposal.
        /// </summary>
        /// <param name="disposing">True if called from <see cref="Dispose()"/>, false otherwise.</param>
        protected virtual void Dispose(bool disposing)
        {
            if (_disposed)
            {
                return;
            }

            if (disposing)
            {
                Stop();
                _cancellationSource.Dispose();
                Registration?.Dispose();
                ServiceScope?.Dispose();
            }

            ClearServices();

            _disposed = true;
        }

        /// <summary>
        /// Create an instance of the DICOM service class.
        /// </summary>
        /// <param name="stream">Network stream.</param>
        /// <returns>An instance of the DICOM service class.</returns>
        protected virtual T CreateScp(INetworkStream stream)
        {
            var creator = ActivatorUtilities.CreateFactory(typeof(T), new[] { typeof(INetworkStream), typeof(Encoding), typeof(Logger) });
            var instance = (T)creator(ServiceScope.ServiceProvider, new object[] { stream, _fallbackEncoding, Logger });
            
            // Please do not use property injection. See https://stackoverflow.com/a/39853478/563070
            /*foreach (var propertyInfo in typeof(T).GetProperties(System.Reflection.BindingFlags.Public | System.Reflection.BindingFlags.Instance)
                .Where(p => p.CanWrite))
            {
                if (propertyInfo.GetValue(instance) is null)
                {
                    var service = Setup.ServiceProvider.GetService(propertyInfo.PropertyType);
                    if (service != null)
                    {
                        propertyInfo.SetValue(instance, service);
                    }
                }
            }*/
            
            instance.UserState = _userState;
            return instance;
        }

        /// <summary>
        /// Listen indefinitely for network connections on the specified port.
        /// </summary>
        private async Task ListenForConnectionsAsync()
        {
            INetworkListener listener = null;
            try
            {
                var noDelay = Options.TcpNoDelay;

                listener = _networkManager.CreateNetworkListener(IPAddress, Port);
                await listener.StartAsync().ConfigureAwait(false);
                IsListening = true;

                while (!_cancellationToken.IsCancellationRequested)
                {
                    // If max clients is configured and the limit is reached
                    // we need to wait until one of the existing clients closes its connection
                    while (true)
                    {
                        // Instead of simply waiting for the flag
                        // We use Task.WhenAny with a one minute delay in a while loop
                        // This allows us to log a warning every minute instead of silently not accepting connections
                        var hasNonMaxServicesFlag = _hasNonMaxServicesFlag.WaitAsync();
                        var oneMinuteDelay = Task.Delay(60 * 1000, _cancellationToken);
                        var winner = await Task.WhenAny(hasNonMaxServicesFlag, oneMinuteDelay).ConfigureAwait(false);
                        if (winner == hasNonMaxServicesFlag)
                        {
                            break;
                        }
                        // Allow proper triggering of the OperationCanceledException, if any
                        await oneMinuteDelay.ConfigureAwait(false);
                        _logger.Warn("Cannot accept another incoming connection " +
                                     "because the maximum number of clients ({MaxClientsAllowed}) has been reached", Options.MaxClientsAllowed);
                    }

                    var networkStream = await listener
                        .AcceptNetworkStreamAsync(_certificateName, noDelay, _cancellationToken)
                        .ConfigureAwait(false);

                    if (networkStream != null)
                    {
                        var scp = CreateScp(networkStream);
                        if (Options != null)
                        {
                            scp.Options = Options;
                        }

                        var serviceTask = scp.RunAsync();
                        int numberOfServices;
                        lock (_services)
                        {
                            _services.Add(new RunningDicomService(scp, serviceTask));
                            numberOfServices = _services.Count;
                        }
                        
                        _logger.Debug("Accepted an incoming client connection, there are now {NumberOfServices} connected clients", IPAddress, Port, numberOfServices);
                        
                        _hasServicesFlag.Set();
                        if (IsServicesAtMax)
                        {
                            _logger.Warn("Reached the maximum number of simultaneously connected clients, " +
                                         "further incoming connections will be blocked until one or more clients disconnect", IPAddress, Port);
                            _hasNonMaxServicesFlag.Reset();
                        }
                    }
                }
            }
            catch (OperationCanceledException e)
            {
                Logger.Warn("DICOM server was canceled, {@error}", e);
            }
            catch (Exception e)
            {
                Logger.Error("Exception listening for DICOM services, {@error}", e);

                Stop();
                Exception = e;
            }
            finally
            {
                listener?.Stop();
                IsListening = false;
            }
        }

        /// <summary>
        /// Remove no longer used client connections.
        /// </summary>
        private async Task RemoveUnusedServicesAsync()
        {
            while (!_cancellationToken.IsCancellationRequested)
            {
                try
                {
                    _logger.Debug("Waiting for incoming client connections");
                    
                    await _hasServicesFlag.WaitAsync().ConfigureAwait(false);
                    
                    List<Task> runningDicomServiceTasks;
                    lock (_services)
                    {
                        runningDicomServiceTasks = _services.Select(s => s.Task).ToList();
                    }
                    var numberOfDicomServices = runningDicomServiceTasks.Count;
                    _logger.Debug("There are {NumberOfDicomServices} running DICOM services", numberOfDicomServices);
                    if (numberOfDicomServices > 0)
                    {
                        await Task.WhenAny(runningDicomServiceTasks).ConfigureAwait(false);
                    }

                    var isHasNonMaxServicesFlagSet = false;
                    int numberOfRemainingServices;
                    var servicesToDispose = new List<RunningDicomService>();
                    lock (_services)
                    {
                        for (var i = _services.Count - 1; i >= 0; i--)
                        {
                            var service = _services[i];
                            if (service.Task.IsCompleted)
                            {
                                _services.RemoveAt(i);
                                servicesToDispose.Add(service);
                            }
                        }

                        numberOfRemainingServices = _services.Count;

                        if (_services.Count == 0)
                        {
                            _hasServicesFlag.Reset();
                        }

                        if (!IsServicesAtMax)
                        {
                            _hasNonMaxServicesFlag.Set();
                            isHasNonMaxServicesFlagSet = true;
                        }
                    }
                    var numberOfCompletedServices = servicesToDispose.Count;
                    foreach (var service in servicesToDispose)
                    {
                        try
                        {
                            service.Dispose();
                        }
                        catch (Exception e)
                        {
                            _logger.Warn("An error occurred while trying to dispose a completed DICOM service: {@Error}", e);
                        }
                    }

                    _logger.Debug("Cleaned up {NumberOfCompletedServices} completed DICOM services", numberOfCompletedServices);
                    if (numberOfRemainingServices > 0)
                    {
                        _logger.Debug("There are still {NumberOfRemainingServices} clients connected now", numberOfRemainingServices);    
                    }
                    else
                    {
                        _logger.Debug("There are no clients connected now");
                    }
                    
                    if (isHasNonMaxServicesFlagSet)
                    {
                        if (Options.MaxClientsAllowed > 0)
                        {
                            var numberOfExtraClientsAllowed = Options.MaxClientsAllowed - numberOfRemainingServices;
                            _logger.Debug("{NumberOfExtraServicesAllowed} more incoming client connections are allowed", numberOfExtraClientsAllowed);
                        }
                        else
                        {
                            _logger.Debug("Unlimited more incoming client connections are allowed");
                        }
                    }
                    else
                    {
                        _logger.Debug("Cannot accept more incoming client connections until one or more clients disconnect");    
                    }
                }
                catch (OperationCanceledException)
                {
                    Logger.Info("Stopping disconnected client cleanup because the DICOM server is being stopped");
                    ClearServices();
                }
                catch (Exception e)
                {
                    Logger.Warn("Exception removing disconnected clients, {@error}", e);
                }
            }
        }

        private void ClearServices()
        {
            var servicesToDispose = new List<RunningDicomService>();
            lock (_services)
            {
                servicesToDispose.AddRange(_services);
                _services.Clear();
            }
            
            foreach (var service in servicesToDispose)
            {
                try
                {
                    service.Dispose();
                }
                catch (Exception e)
                {
                    _logger.Warn("An error occurred while trying to dispose a DICOM service: {@Error}", e);
                }
            }
            
            _hasServicesFlag.Reset();
            _hasNonMaxServicesFlag.Set();
        }

        #endregion
        
        #region INNER TYPES

        class RunningDicomService : IDisposable
        {
            public DicomService Service { get; }
            public Task Task { get; }

            public RunningDicomService(DicomService service, Task task)
            {
                Service = service ?? throw new ArgumentNullException(nameof(service));
                Task = task ?? throw new ArgumentNullException(nameof(task));
            }

            public void Dispose() => Service.Dispose();
        }

        #endregion
    }
}<|MERGE_RESOLUTION|>--- conflicted
+++ resolved
@@ -51,14 +51,9 @@
 
         private bool _disposed;
 
-<<<<<<< HEAD
         private readonly FellowOakDicom.Tools.AsyncManualResetEvent _hasServicesFlag;
 
         private readonly FellowOakDicom.Tools.AsyncManualResetEvent _hasNonMaxServicesFlag;
-=======
-        private readonly AsyncManualResetEvent _hasServicesFlag;
-        private readonly AsyncManualResetEvent _hasNonMaxServicesFlag;
->>>>>>> fac7551b
 
         #endregion
 
